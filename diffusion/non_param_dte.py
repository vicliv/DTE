--- conflicted
+++ resolved
@@ -12,11 +12,6 @@
 
 from scipy.stats import invgamma
 
-"""
-We do not recommand using this code, it is not efficient and provides the same results
-as kNN for anomaly detection, this is just to showcase how it works. Instead, use kNN
-from the PyOD library with a parameter method="mean".
-"""
 
 # semi supervised train test split
 def binning(t, T,  num_bins=30):
@@ -44,11 +39,7 @@
     return X[train_indices], y[train_indices], X[test_indices], y[test_indices]
 
 class DTENonParametric(object):
-<<<<<<< HEAD
-    def __init__(self, seed = 0, model_name = "DTE-NP", batch_size = 64, K=5, T=500):
-=======
     def __init__(self, seed = 0, model_name = "DTE-NP", batch_size = 64, K=5, T=300):
->>>>>>> c1a87dd2
         beta_0 = 0.0001
         beta_T = 0.01
         self.T = T
@@ -221,7 +212,6 @@
     def predict_score(self, X_test):
         p_t, invgamma_p_t = self.nonparametric(X_test, self.X_train, batch_size=self.batch_size, timestep=0, eval=True)
         
-        #preds = torch.argmax(invgamma_p_t,axis=-1).float().numpy()
-        preds = np.matmul(invgamma_p_t, np.arange(0, self.T))
+        preds = torch.argmax(invgamma_p_t,axis=-1).float().numpy()
 
         return preds